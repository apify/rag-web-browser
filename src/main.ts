import { Actor } from 'apify';
import { log } from 'crawlee';

import { createAndStartContentCrawler, createAndStartSearchCrawler } from './crawlers.js';
import { processInput, processStandbyInput } from './input.js';
import { addTimeoutToAllResponses } from './responses.js';
import { handleSearchNormalMode } from './search.js';
import { createServer } from './server.js';
import type { Input } from './types.js';
import { isActorStandby } from './utils.js';

await Actor.init();

Actor.on('migrating', () => {
    addTimeoutToAllResponses(60);
});

const originalInput = await Actor.getInput<Partial<Input>>() ?? {} as Input;

if (isActorStandby()) {
    log.info('Actor is running in the STANDBY mode.');

    const host = Actor.isAtHome() ? process.env.ACTOR_STANDBY_URL as string : 'http://localhost';
    const port = Actor.isAtHome() ? Number(process.env.ACTOR_STANDBY_PORT) : 3000;

    const {
        input,
        searchCrawlerOptions,
        contentCrawlerOptions,
        contentScraperSettings,
    } = await processStandbyInput(originalInput);

    log.info(`Loaded input: ${JSON.stringify(input)},
        cheerioCrawlerOptions: ${JSON.stringify(searchCrawlerOptions)},
        contentCrawlerOptions: ${JSON.stringify(contentCrawlerOptions)},
        contentScraperSettings ${JSON.stringify(contentScraperSettings)}
    `);

<<<<<<< HEAD
    const app = createServer();

    const startCrawlers = async () => {
=======
    app.listen(port, async () => {
>>>>>>> 358c6d76
        const promises: Promise<unknown>[] = [];
        promises.push(createAndStartSearchCrawler(searchCrawlerOptions));
        for (const settings of contentCrawlerOptions) {
            promises.push(createAndStartContentCrawler(settings));
        }
        await Promise.all(promises);
<<<<<<< HEAD
    };

    app.listen(port, async () => {
        log.info(`The Actor web server is listening for user requests at ${host}:${port}`);
        await startCrawlers();
=======
        log.info(`The Actor web server is listening for user requests at ${host}:${port}`);
>>>>>>> 358c6d76
    });
} else {
    log.info('Actor is running in the NORMAL mode.');

    const {
        input,
        searchCrawlerOptions,
        contentCrawlerOptions,
        contentScraperSettings,
    } = await processInput(originalInput);

    log.info(`Loaded input: ${JSON.stringify(input)},
        cheerioCrawlerOptions: ${JSON.stringify(searchCrawlerOptions)},
        contentCrawlerOptions: ${JSON.stringify(contentCrawlerOptions)},
        contentScraperSettings ${JSON.stringify(contentScraperSettings)}
    `);

    try {
        await handleSearchNormalMode(input, searchCrawlerOptions, contentCrawlerOptions, contentScraperSettings);
    } catch (e) {
        const error = e as Error;
        await Actor.fail(error.message as string);
    }
    await Actor.exit();
}<|MERGE_RESOLUTION|>--- conflicted
+++ resolved
@@ -36,28 +36,17 @@
         contentScraperSettings ${JSON.stringify(contentScraperSettings)}
     `);
 
-<<<<<<< HEAD
     const app = createServer();
 
-    const startCrawlers = async () => {
-=======
     app.listen(port, async () => {
->>>>>>> 358c6d76
         const promises: Promise<unknown>[] = [];
         promises.push(createAndStartSearchCrawler(searchCrawlerOptions));
         for (const settings of contentCrawlerOptions) {
             promises.push(createAndStartContentCrawler(settings));
         }
+
         await Promise.all(promises);
-<<<<<<< HEAD
-    };
-
-    app.listen(port, async () => {
         log.info(`The Actor web server is listening for user requests at ${host}:${port}`);
-        await startCrawlers();
-=======
-        log.info(`The Actor web server is listening for user requests at ${host}:${port}`);
->>>>>>> 358c6d76
     });
 } else {
     log.info('Actor is running in the NORMAL mode.');
