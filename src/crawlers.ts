--- conflicted
+++ resolved
@@ -76,21 +76,8 @@
             log.info(`Search-crawler requestHandler: Processing URL: ${request.url}`);
             const organicResults = scrapeOrganicResults($);
 
-<<<<<<< HEAD
-            // filter organic results to get only results with URL
-            let results = organicResults.filter((result) => result.url !== undefined);
-            // remove results with URL starting with '/search?q=' (google return empty search results for images)
-            results = results.filter((result) => !result.url!.startsWith('/search?q='));
-
-            // Initialize or update collected results
-            const collectedResults = request.userData.collectedResults || [];
-            const currentPage = request.userData.currentPage || 0;
-            // Calculate total pages to scrape: base pages + 1 extra to account for pages with fewer than GOOGLE_STANDARD_RESULTS_PER_PAGE results
-            const totalPages = request.userData.totalPages || Math.ceil(request.userData.maxResults / GOOGLE_STANDARD_RESULTS_PER_PAGE) + 1;
-=======
             // Destructure userData for easier access (pagination fields are initialized in createSearchRequest)
             const { collectedResults, currentPage, totalPages, maxResults } = request.userData;
->>>>>>> fe7d3f0f
 
             // Merge with previously collected results and deduplicate
             const allResults = [...collectedResults, ...organicResults];
@@ -107,13 +94,8 @@
             if (shouldFetchNextPage) {
                 // Queue the next page
                 const nextPage = currentPage + 1;
-<<<<<<< HEAD
                 const nextOffset = nextPage * GOOGLE_STANDARD_RESULTS_PER_PAGE;
                 log.info(`Queueing next page (${nextPage + 1}/${totalPages}) with offset ${nextOffset}`);
-=======
-                const nextOffset = nextPage * 10;
-                log.info(`Enqueueing next page (${nextPage + 1}/${totalPages}) with offset ${nextOffset}`);
->>>>>>> fe7d3f0f
 
                 const nextRequest = createSearchRequest(
                     {
