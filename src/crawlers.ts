<<<<<<< HEAD
import { RequestQueue } from 'apify';
import { CheerioAPI } from 'cheerio';
import { CheerioCrawlerOptions, RequestOptions,
=======
import { MemoryStorage } from '@crawlee/memory-storage';
import { RequestQueue } from 'apify';
import { CheerioAPI } from 'cheerio';
import {
    CheerioCrawler,
    CheerioCrawlerOptions,
>>>>>>> d5a66d43
    CheerioCrawlingContext,
    log,
    PlaywrightCrawler,
    PlaywrightCrawlerOptions,
    PlaywrightCrawlingContext,
    RequestOptions,
} from 'crawlee';
import { ServerResponse } from 'http';

<<<<<<< HEAD
import { scrapeOrganicResults } from './google-extractors-urls.js';
=======
import { CrawlerQueueName, CrawlerType } from './const.js';
import { scrapeOrganicResults } from './google-search/google-extractors-urls.js';
>>>>>>> d5a66d43
import { genericHandler } from './playwright-req-handler.js';
import { createResponse } from './responses.js';
import { PlaywrightScraperSettings, UserData } from './types.js';
import { createRequest } from './utils.js';

const crawlers = new Map<string, CheerioCrawler | PlaywrightCrawler>();
<<<<<<< HEAD
const queueSearchCrawler = await RequestQueue.open('cheerio-google-search-queue');

log.setLevel(log.LEVELS.DEBUG);

// export const DEFAULT_CRAWLER_OPTIONS: CrawlerOptions = {
//     proxyConfigurationOptions: {},
// };
//
// export const DEFAULT_SCRAPER_SETTINGS: ScraperSettings = {
//     dynamicContentWaitSecs: 0,
//     maxHtmlCharsToProcess: 1.5e6,
//     readableTextCharThreshold: 100,
//     removeCookieWarnings: true,
//     saveHtml: true,
//     saveMarkdown: false,
// };
=======
const client = new MemoryStorage({ persistStorage: false });
>>>>>>> d5a66d43

log.setLevel(log.LEVELS.DEBUG);

/**
 * Creates and starts a Google search crawler with the provided configuration.
 * Additionally, sets up the Playwright content crawler configuration.
 *
 * Note: In the future, the actor might run in standby mode with a different configuration,
 * which may require creating a new Playwright content crawler with a different options and settings.
 */
export async function createAndStartSearchCrawler(
    cheerioCrawlerOptions: CheerioCrawlerOptions,
    playwrightCrawlerOptions: PlaywrightCrawlerOptions,
    playwrightScraperSettings: PlaywrightScraperSettings,
    startCrawler: boolean = true,
) {
    const crawler = new CheerioCrawler({
        ...(cheerioCrawlerOptions as CheerioCrawlerOptions),
<<<<<<< HEAD
        requestQueue: queueSearchCrawler,
=======
        requestQueue: await RequestQueue.open(CrawlerQueueName.CHEERIO_SEARCH_QUEUE, { storageClient: client }),
>>>>>>> d5a66d43
        requestHandler: async ({ request, $: _$ }: CheerioCrawlingContext<UserData>) => {
            // NOTE: we need to cast this to fix `cheerio` type errors
            const $ = _$ as CheerioAPI;

            log.info(`${CrawlerType.CHEERIO_GOOGLE_SEARCH_CRAWLER} requestHandler: Processing URL: ${request.url}`);
            const organicResults = scrapeOrganicResults($);

            let searchUrls = organicResults.map((result) => result.url).filter((url): url is string => url !== undefined);
            // limit the number of search results to the maxResults
            searchUrls = searchUrls.slice(0, request.userData?.maxResults ?? searchUrls.length);
            log.info(`Extracted ${searchUrls.length} URLs: \n${searchUrls.join('\n')}`);

            const responseId = request.uniqueKey;
            for (const url of searchUrls) {
                const r = createRequest(url, responseId);
                await addContentCrawlRequest(r, playwrightCrawlerOptions, playwrightScraperSettings);
            }
        },
    });
    if (startCrawler) {
        crawler.run().then(() => log.warning(`Google-search-crawler has finished`), () => {});
        log.info('Google-search-crawler has started 🫡');
    }
    // The `crawlers` map is currently not required but is included for future use when different crawling options might be needed.
    const key = CrawlerType.CHEERIO_GOOGLE_SEARCH_CRAWLER;
    crawlers.set(key, crawler);
    return crawler;
}

export async function createAndStartCrawlerPlaywright(
    crawlerOptions: PlaywrightCrawlerOptions,
    settings: PlaywrightScraperSettings,
    startCrawler: boolean = true,
) {
    log.info('Creating Playwright crawler with Options: ', crawlerOptions);
    const crawler = new PlaywrightCrawler({
        ...(crawlerOptions as PlaywrightCrawlerOptions),
        requestHandler: (context: PlaywrightCrawlingContext) => genericHandler(context, settings),
        keepAlive: crawlerOptions.keepAlive,
<<<<<<< HEAD
        requestQueue: await RequestQueue.open(),
=======
        requestQueue: await RequestQueue.open(CrawlerQueueName.PLAYWRIGHT_CONTENT_CRAWL_QUEUE, { storageClient: client }),
>>>>>>> d5a66d43
        autoscaledPoolOptions: { desiredConcurrency: 3 },
    });

    if (startCrawler) {
        crawler.run().then(() => log.warning(`Crawler playwright has finished`), () => {});
        log.info('Crawler playwright has started 💪🏼');
    }
    // The `crawlers` map is currently not required but is included for future use when different crawling options might be needed.
    const key = CrawlerType.PLAYWRIGHT_CONTENT_CRAWLER;
    crawlers.set(key, crawler);
    return crawler;
}

/**
 * Adds a search request to the Google search crawler.
 * Create a response for the request and set the desired number of results (maxResults).
 */
export const addSearchRequest = async (
    request: RequestOptions<UserData>,
    response: ServerResponse | null,
    maxResults: number,
    cheerioCrawlerOptions: CheerioCrawlerOptions,
    playwrightCrawlerOptions: PlaywrightCrawlerOptions,
    playwrightScraperSettings: PlaywrightScraperSettings,
) => {
    const key = CrawlerType.CHEERIO_GOOGLE_SEARCH_CRAWLER;
    const crawler = crawlers.has(key) ? crawlers.get(key)! : await createAndStartSearchCrawler(
        cheerioCrawlerOptions,
        playwrightCrawlerOptions,
        playwrightScraperSettings,
    );

    if (response) {
        createResponse(request.uniqueKey!, response, maxResults);
        log.info(`Created response for request ${request.uniqueKey}, request.url: ${request.url}`);
    }
    await crawler.requestQueue!.addRequest(request);
    log.info(`Added request to cheerio-google-search-crawler: ${request.url}`);
};

/**
 * Adds a content crawl request to the Playwright content crawler.
 * Get existing crawler based on crawlerOptions and scraperSettings, if not present -> create new
 */
export const addContentCrawlRequest = async (
    request: RequestOptions<UserData>,
    crawlerOptions: PlaywrightCrawlerOptions,
    scraperSettings: PlaywrightScraperSettings,
) => {
    const key = CrawlerType.PLAYWRIGHT_CONTENT_CRAWLER;
    const crawler = crawlers.get(key) ?? await createAndStartCrawlerPlaywright(crawlerOptions, scraperSettings);
    await crawler.requestQueue!.addRequest(request);
    log.info(`Added request to the playwright-content-crawler: ${request.url}`);
};<|MERGE_RESOLUTION|>--- conflicted
+++ resolved
@@ -1,15 +1,9 @@
-<<<<<<< HEAD
-import { RequestQueue } from 'apify';
-import { CheerioAPI } from 'cheerio';
-import { CheerioCrawlerOptions, RequestOptions,
-=======
 import { MemoryStorage } from '@crawlee/memory-storage';
 import { RequestQueue } from 'apify';
 import { CheerioAPI } from 'cheerio';
 import {
     CheerioCrawler,
     CheerioCrawlerOptions,
->>>>>>> d5a66d43
     CheerioCrawlingContext,
     log,
     PlaywrightCrawler,
@@ -19,38 +13,15 @@
 } from 'crawlee';
 import { ServerResponse } from 'http';
 
-<<<<<<< HEAD
-import { scrapeOrganicResults } from './google-extractors-urls.js';
-=======
 import { CrawlerQueueName, CrawlerType } from './const.js';
 import { scrapeOrganicResults } from './google-search/google-extractors-urls.js';
->>>>>>> d5a66d43
 import { genericHandler } from './playwright-req-handler.js';
-import { createResponse } from './responses.js';
+import { createResponse, createEmptyResultInResponse } from './responses.js';
 import { PlaywrightScraperSettings, UserData } from './types.js';
 import { createRequest } from './utils.js';
 
 const crawlers = new Map<string, CheerioCrawler | PlaywrightCrawler>();
-<<<<<<< HEAD
-const queueSearchCrawler = await RequestQueue.open('cheerio-google-search-queue');
-
-log.setLevel(log.LEVELS.DEBUG);
-
-// export const DEFAULT_CRAWLER_OPTIONS: CrawlerOptions = {
-//     proxyConfigurationOptions: {},
-// };
-//
-// export const DEFAULT_SCRAPER_SETTINGS: ScraperSettings = {
-//     dynamicContentWaitSecs: 0,
-//     maxHtmlCharsToProcess: 1.5e6,
-//     readableTextCharThreshold: 100,
-//     removeCookieWarnings: true,
-//     saveHtml: true,
-//     saveMarkdown: false,
-// };
-=======
 const client = new MemoryStorage({ persistStorage: false });
->>>>>>> d5a66d43
 
 log.setLevel(log.LEVELS.DEBUG);
 
@@ -69,11 +40,7 @@
 ) {
     const crawler = new CheerioCrawler({
         ...(cheerioCrawlerOptions as CheerioCrawlerOptions),
-<<<<<<< HEAD
-        requestQueue: queueSearchCrawler,
-=======
         requestQueue: await RequestQueue.open(CrawlerQueueName.CHEERIO_SEARCH_QUEUE, { storageClient: client }),
->>>>>>> d5a66d43
         requestHandler: async ({ request, $: _$ }: CheerioCrawlingContext<UserData>) => {
             // NOTE: we need to cast this to fix `cheerio` type errors
             const $ = _$ as CheerioAPI;
@@ -113,11 +80,7 @@
         ...(crawlerOptions as PlaywrightCrawlerOptions),
         requestHandler: (context: PlaywrightCrawlingContext) => genericHandler(context, settings),
         keepAlive: crawlerOptions.keepAlive,
-<<<<<<< HEAD
-        requestQueue: await RequestQueue.open(),
-=======
         requestQueue: await RequestQueue.open(CrawlerQueueName.PLAYWRIGHT_CONTENT_CRAWL_QUEUE, { storageClient: client }),
->>>>>>> d5a66d43
         autoscaledPoolOptions: { desiredConcurrency: 3 },
     });
 
