import { Actor } from 'apify';
<<<<<<< HEAD
import { type RequestOptions, log, type ProxyConfiguration } from 'crawlee';
import { parse, type ParsedUrlQuery } from 'node:querystring';

import { defaults } from './const.js';
import type { OrganicResult, ContentScraperSettings, TimeMeasure, ContentCrawlerUserData, SearchCrawlerUserData } from './types.js';
=======
import { RequestOptions, log, ProxyConfiguration } from 'crawlee';
import { parse } from 'querystring';

import {
    OrganicResult,
    ContentScraperSettings,
    TimeMeasure,
    ContentCrawlerUserData,
    SearchCrawlerUserData,
    type OutputFormats, Input,
} from './types.js';
>>>>>>> 358c6d76
import inputSchema from '../.actor/input_schema.json' with { type: 'json' };

export function isActorStandby(): boolean {
    return Actor.getEnv().metaOrigin === 'STANDBY';
}

/**
 * Parse the query parameters from the URL
 */
export function parseParameters(url: string): Partial<Input> {
    const params = parse(url.slice(1));

    type SchemaKey = keyof typeof inputSchema.properties;

    const parsedInput: Partial<Input> = {};
    for (const [key, value] of Object.entries(params)) {
        // If the value is undefined skip it
        if (value === undefined) continue;

        // If the key is not supported by schema or is not Apify API token, skip it
        if (key !== 'token' && !Object.keys(inputSchema.properties).includes(key)) {
            log.warning(`Unknown parameter: ${key}. Supported parameters: ${Object.keys(inputSchema.properties).join(', ')}`);
            continue;
        }

        const typedKey = key as SchemaKey;

        // Parse outputFormats parameter as an array of OutputFormats
        if (typedKey === 'outputFormats' && typeof value === 'string') {
            parsedInput[typedKey] = value.split(',').map((format) => format.trim()) as OutputFormats[];
        }

        // Parse non-primitive parameters following input schema because querystring doesn't parse objects
        if (
            !!inputSchema.properties[typedKey]
            && ['object', 'array'].includes(inputSchema.properties[typedKey].type)
            && typeof value === 'string'
        ) {
            try {
                parsedInput[typedKey] = JSON.parse(value);
                log.debug(`Parsed parameter ${key} from string: ${value} to object`, parsedInput[typedKey] as object);
            } catch (e) {
                log.warning(`Failed to parse parameter ${key}, it must be valid JSON. Skipping it: ${e}`);
            }
        } else {
            // eslint-disable-next-line @typescript-eslint/ban-ts-comment
            // @ts-expect-error
            parsedInput[typedKey] = value;
        }
    }

    return parsedInput;
}

export function randomId() {
    let result = '';
    const characters = 'ABCDEFGHIJKLMNOPQRSTUVWXYZabcdefghijklmnopqrstuvwxyz0123456789';
    for (let counter = 0; counter < 10; counter++) {
        result += characters.charAt(Math.floor(Math.random() * characters.length));
    }
    return result;
}

/**
 * Create a search request with the provided query and maxResults.
 * Add some overhead for the maxResults to account for the fact that some results are not Organic.
 *
 * The maxResults parameter is passed to the UserData object, when the request is handled it is used to limit
 * the number of search results without the created overhead.
 *
 * Also add the contentCrawlerKey to the UserData object to be able to identify which content crawler should
 * handle the crawling .
 */
export function createSearchRequest(
    query: string,
    responseId: string,
    maxResults: number,
    contentCrawlerKey: string,
    proxyConfiguration: ProxyConfiguration | undefined,
    contentScraperSettings: ContentScraperSettings,
): RequestOptions<SearchCrawlerUserData> {
    // add some overhead for the maxResults to account for the fact that some results are not Organic
    const n = Number(maxResults) + 5;

    // @ts-expect-error is there a better way to get group information?
    // (e.g. to  create extended CheerioCrawlOptions and pass it there?)
    const groups = proxyConfiguration?.groups || [];
    const protocol = groups.includes('GOOGLE_SERP') ? 'http' : 'https';
    const urlSearch = `${protocol}://www.google.com/search?q=${query}&num=${n}`;
    return {
        url: urlSearch,
        uniqueKey: randomId(),
        userData: {
            maxResults,
            timeMeasures: [],
            query,
            contentCrawlerKey,
            contentScraperSettings,
            responseId,
        },
    };
}

/**
 * Create a request for content crawler with the provided query, result, responseId and timeMeasures.
 */
export function createRequest(
    query: string,
    result: OrganicResult,
    responseId: string,
    contentScraperSettings: ContentScraperSettings,
    timeMeasures: TimeMeasure[] | null = null,
): RequestOptions<ContentCrawlerUserData> {
    return {
        url: result.url!,
        uniqueKey: randomId(),
        userData: {
            query,
            responseId,
            searchResult: result.url && result.title ? result : undefined,
            timeMeasures: timeMeasures ? [...timeMeasures] : [],
            contentScraperSettings,
        },
    };
}

export function addTimeMeasureEvent(userData: ContentCrawlerUserData, event: TimeMeasure['event'], time: number | null = null) {
    let timePrev = 0;
    if (!userData.timeMeasures?.length) {
        userData.timeMeasures = [];
    } else {
        timePrev = userData.timeMeasures[userData.timeMeasures.length - 1].timeMs;
    }
    time = time ?? Date.now();
    userData.timeMeasures.push({ event, timeMs: time, timeDeltaPrevMs: timePrev ? time - timePrev : 0 });
}

export function transformTimeMeasuresToRelative(timeMeasures: TimeMeasure[]): TimeMeasure[] {
    const firstMeasure = timeMeasures[0].timeMs;
    return timeMeasures
        .map((measure) => {
            return {
                event: measure.event,
                timeMs: measure.timeMs - firstMeasure,
                timeDeltaPrevMs: measure.timeDeltaPrevMs,
            };
        })
        .sort((a, b) => a.timeMs - b.timeMs);
}

/**
 * Interpret the input as a URL (valid URL starts with http:// or https://).
 * If the input is a URL, return it; otherwise, try to decode it and check if it's a valid URL.
 * Attempt to decode the input string up to 3 times, as users may encode the URL multiple times.
 * @param input - The input string to interpret as a URL.
 * @returns The valid URL string or null if invalid.
 */
export function interpretAsUrl(input: string): string | null {
    if (!input) return null;

    function tryValid(s: string): string | null {
        try {
            const url = new URL(s);
            return /^https?:/i.test(url.protocol) ? url.href : null;
        } catch {
            return null;
        }
    }

    let candidate = input;
    for (let i = 0; i < 3; i++) {
        const result = tryValid(candidate);
        if (result) return result;
        try {
            candidate = decodeURIComponent(candidate);
        } catch {
            break;
        }
    }
    return null;
}<|MERGE_RESOLUTION|>--- conflicted
+++ resolved
@@ -1,11 +1,4 @@
 import { Actor } from 'apify';
-<<<<<<< HEAD
-import { type RequestOptions, log, type ProxyConfiguration } from 'crawlee';
-import { parse, type ParsedUrlQuery } from 'node:querystring';
-
-import { defaults } from './const.js';
-import type { OrganicResult, ContentScraperSettings, TimeMeasure, ContentCrawlerUserData, SearchCrawlerUserData } from './types.js';
-=======
 import { RequestOptions, log, ProxyConfiguration } from 'crawlee';
 import { parse } from 'querystring';
 
@@ -17,7 +10,6 @@
     SearchCrawlerUserData,
     type OutputFormats, Input,
 } from './types.js';
->>>>>>> 358c6d76
 import inputSchema from '../.actor/input_schema.json' with { type: 'json' };
 
 export function isActorStandby(): boolean {
