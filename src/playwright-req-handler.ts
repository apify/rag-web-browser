--- conflicted
+++ resolved
@@ -3,11 +3,8 @@
 
 import { handleResponse } from './responses.js';
 import { Output, PlaywrightScraperSettings, UserData } from './types.js';
-<<<<<<< HEAD
-=======
 import { processHtml } from './website-content-crawler/html-processing.js';
 import { htmlToMarkdown } from './website-content-crawler/markdown.js';
->>>>>>> d5a66d43
 
 /**
  * Waits for the `time` to pass, but breaks early if the page is loaded (source: Website Content Crawler).
@@ -69,7 +66,7 @@
     const result: Output = {
         crawl: {
             httpStatusCode: page ? response?.status() : null,
-            loadedTime: new Date(),
+            loadedAt: new Date(),
             status: 'success',
         },
         metadata: {
